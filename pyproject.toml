[tool.poetry]
name = "guppy-runner"
version = "0.1.0"
description = ""
authors = ["Agustin Borgna <agustin.borgna@quantinuum.com>"]
readme = "README.md"
license = "Apache-2.0"

[tool.poetry.scripts]
guppy-runner = "guppy_runner.__main__:main"

[tool.poetry.dependencies]
python = "^3.10"
<<<<<<< HEAD
guppylang = { git = "git@github.com:CQCL-DEV/guppy.git", rev = "f52a5de" }
=======
guppylang = { git = "git@github.com:CQCL/guppy.git", rev = "f52a5de95972d028167f5800d16573c178c9e2be" }
>>>>>>> 1e8909bb
logging = "^0.4.9.6"

[tool.poetry.group.dev.dependencies]
pytest = "^7.4.4"
pytest-env = "^1.1.3"
pre-commit = ">=2.10"
pyright = ">=1.1.345"
ruff = ">=0.1.11"

[tool.pyright]

exclude = ["test_files"]

[tool.pytest.ini_options]

# TODO: Find a way to bundle these
env = [
    "HUGR_MLIR_TRANSLATE = ../hugr-mlir/_b/hugr-mlir/target/x86_64-unknown-linux-gnu/debug/hugr-mlir-translate",
    "HUGR_MLIR_OPT = ../hugr-mlir/_b/bin/hugr-mlir-opt",
]

[build-system]
requires = ["poetry-core"]
build-backend = "poetry.core.masonry.api"<|MERGE_RESOLUTION|>--- conflicted
+++ resolved
@@ -11,11 +11,7 @@
 
 [tool.poetry.dependencies]
 python = "^3.10"
-<<<<<<< HEAD
-guppylang = { git = "git@github.com:CQCL-DEV/guppy.git", rev = "f52a5de" }
-=======
 guppylang = { git = "git@github.com:CQCL/guppy.git", rev = "f52a5de95972d028167f5800d16573c178c9e2be" }
->>>>>>> 1e8909bb
 logging = "^0.4.9.6"
 
 [tool.poetry.group.dev.dependencies]
